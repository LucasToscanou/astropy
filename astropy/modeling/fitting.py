--- conflicted
+++ resolved
@@ -92,13 +92,6 @@
         message = '{0} cannot handle {{0}} constraints.'.format(
                 self.__class__.__name__)
 
-<<<<<<< HEAD
-        if any(model.fixed.values()) and 'fixed' not in self.supported_constraints:
-            raise UnsupportedConstraintError(
-                    message.format('fixed parameter'))
-
-        if any(model.tied.values()) and 'tied' not in self.supported_constraints:
-=======
         if (any(model.fixed.values()) and
                 'fixed' not in self.supported_constraints):
             raise UnsupportedConstraintError(
@@ -106,7 +99,6 @@
 
         if (any(model.tied.values()) and
                 'tied' not in self.supported_constraints):
->>>>>>> 572e9169
             raise UnsupportedConstraintError(
                     message.format('tied parameter'))
 
@@ -122,16 +114,10 @@
                 'ineqcons' not in self.supported_constraints):
             raise UnsupportedConstraintError(message.format('inequality'))
 
-<<<<<<< HEAD
-    @property
-    def covar(self):
-        return None
-=======
     # TODO
     # @property
     # def covar(self):
     #     return None
->>>>>>> 572e9169
 
     @abc.abstractmethod
     def __call__(self):
@@ -188,19 +174,12 @@
 
     def __init__(self):
         super(LinearLSQFitter, self).__init__()
-<<<<<<< HEAD
-        
-=======
-
->>>>>>> 572e9169
         self.fit_info = {'residuals': None,
                          'rank': None,
                          'singular_values': None,
                          'params': None
                          }
 
-<<<<<<< HEAD
-=======
     @staticmethod
     def _deriv_with_constraints(model, param_indices, x=None, y=None):
         if y is None:
@@ -213,7 +192,6 @@
         else:
             return d[:, param_indices]
 
->>>>>>> 572e9169
     def _map_domain_window(self, model, x, y=None):
         """
         Maps domain into window for a polynomial model which has these
@@ -260,39 +238,22 @@
             Cut-off ratio for small singular values of `a`.
             Singular values are set to zero if they are smaller than `rcond`
             times the largest singular value of `a`.
-<<<<<<< HEAD
 
         Returns
         ------
         model_copy : `ParametricModel`
-            a copy of the input model with parameters set by the fitter 
+            a copy of the input model with parameters set by the fitter
         """
         if not model.fittable:
             raise ValueError("Model must be a subclass of ParametricModel")
         if not model.linear:
             raise ModelLinearityError('Model is not linear in parameters, '
                                       'linear fit methods should not be used.')
-        self._validate_constraints(model)
-        multiple = False
-        model_copy = model.copy()
-=======
-
-        Returns
-        ------
-        model_copy : `ParametricModel`
-            a copy of the input model with parameters set by the fitter
-        """
-        if not model.fittable:
-            raise ValueError("Model must be a subclass of ParametricModel")
-        if not model.linear:
-            raise ModelLinearityError('Model is not linear in parameters, '
-                                      'linear fit methods should not be used.')
 
         self._validate_constraints(model)
         multiple = False
         model_copy = model.copy()
         _, fitparam_indices = model_copy._model_to_fit_params()
->>>>>>> 572e9169
         self._weights = weights
         if model_copy.n_inputs == 2 and z is None:
             raise ValueError("Expected x, y and z for a 2 dimensional model.")
@@ -309,13 +270,9 @@
             if hasattr(model_copy, 'domain'):
                 x = self._map_domain_window(model_copy, x)
             if any(model_copy.fixed.values()):
-<<<<<<< HEAD
-                lhs = model_copy._deriv_with_constraints(x=x)
-=======
                 lhs = self._deriv_with_constraints(model_copy,
                                                    fitparam_indices,
                                                    x=x)
->>>>>>> 572e9169
             else:
                 lhs = model_copy.deriv(x=x)
             if len(y.shape) == 2:
@@ -333,12 +290,8 @@
                 x, y = self._map_domain_window(model_copy, x, y)
 
             if any(model_copy.fixed.values()):
-<<<<<<< HEAD
-                lhs = model_copy._deriv_with_constraints(x=x, y=y)
-=======
                 lhs = self._deriv_with_constraints(model_copy,
                                                    fitparam_indices, x=x, y=y)
->>>>>>> 572e9169
             else:
                 lhs = model_copy.deriv(x=x, y=y)
             if len(z.shape) == 3:
@@ -385,14 +338,9 @@
         if hasattr(model_copy, '_order') and rank != model_copy._order:
             warnings.warn("The fit may be poorly conditioned\n",
                           AstropyUserWarning)
-<<<<<<< HEAD
-        model_copy._fitter_to_model_params(lacoef.flatten())
-        return model_copy
-=======
         self._fitter_to_model_params(model_copy, lacoef.flatten())
         return model_copy
 
->>>>>>> 572e9169
 
 class NonLinearLSQFitter(Fitter):
     """
@@ -427,41 +375,13 @@
 
     def errorfunc(self, fps, *args):
         model = args[0]
-<<<<<<< HEAD
-        model._fitter_to_model_params(fps)
-=======
         self._fitter_to_model_params(model, fps)
->>>>>>> 572e9169
         meas = args[-1]
         if self._weights is None:
             return np.ravel(model(*args[1 : -1]) - meas)
         else:
             return np.ravel(self._weights * (model(*args[1 : -1]) - meas))
 
-<<<<<<< HEAD
-    @property
-    def covar(self):
-        """
-        Calculate the covariance matrix (doesn't take into account
-        constraints).
-        """
-        n = len(self.model.parameters)
-        # construct the permutation matrix
-        P = np.take(np.eye(n), self.fit_info['ipvt'] - 1, 0)
-        # construct the R matrix as in JP = QR
-        r = np.triu(self.fit_info['fjac'].T[:n, :])
-        r_pt = np.dot(r, P.T)
-        p_rt = np.dot(P, r.T)
-        try:
-            return np.dual.inv(np.dot(p_rt, r_pt))
-        except:
-            log.info("Could not construct a covariance matrix")
-            return None
-
-
-    def __call__(self, model, x, y, z=None, weights=None, maxiter=MAXITER,
-                 epsilon=EPS, estimate_jacobian=False):
-=======
     # @property
     # def covar(self):
     #     """
@@ -488,7 +408,6 @@
     def __call__(self, model, x, y, z=None, weights=None,
                  maxiter=DEFAULT_MAXITER,
                  epsilon=DEFAULT_EPS, estimate_jacobian=False):
->>>>>>> 572e9169
         """
         Fit data to this model.
 
@@ -516,19 +435,11 @@
             If False (default) and if the model has a deriv method,
             it will be used. Otherwise the Jacobian will be estimated.
             If True, the Jacobian will be estimated in any case.
-<<<<<<< HEAD
-       
-        Returns
-        ------
-        model_copy : `ParametricModel`
-            a copy of the input model with parameters set by the fitter 
-=======
 
         Returns
         ------
         model_copy : `ParametricModel`
             a copy of the input model with parameters set by the fitter
->>>>>>> 572e9169
         """
         if not model.fittable:
             raise ValueError("Model must be a subclass of ParametricModel")
@@ -544,21 +455,13 @@
         if model_copy.deriv is None or estimate_jacobian:
             dfunc = None
         else:
-<<<<<<< HEAD
-            dfunc = model_copy._wrap_deriv
-=======
             dfunc = self._wrap_deriv
->>>>>>> 572e9169
         init_values, _ = model_copy._model_to_fit_params()
         fitparams, status, dinfo, mess, ierr = optimize.leastsq(
             self.errorfunc, init_values, args=farg, Dfun=dfunc,
             col_deriv=model_copy.col_deriv, maxfev=maxiter, epsfcn=epsilon,
             full_output=True)
-<<<<<<< HEAD
-        model_copy._fitter_to_model_params(fitparams)
-=======
         self._fitter_to_model_params(model, fitparams)
->>>>>>> 572e9169
         self.fit_info.update(dinfo)
         self.fit_info['status'] = status
         self.fit_info['message'] = mess
@@ -568,8 +471,6 @@
                           "fit_info['message'] for more information.",
                           AstropyUserWarning)
         return model_copy
-<<<<<<< HEAD
-=======
 
     @staticmethod
     def _wrap_deriv(params, model, x, y, z=None):
@@ -597,7 +498,7 @@
             pars = [getattr(model, name) for name in model.param_names]
             fixed = [par.fixed for par in pars]
             tied = [par.tied for par in pars]
-            tied = np.where([par.tied != False for par in pars], True, tied)
+            tied = list(np.where([par.tied != False for par in pars], True, tied))
             fix_and_tie = np.logical_or(fixed, tied)
             ind = np.logical_not(fix_and_tie)
 
@@ -613,7 +514,6 @@
                 return model.deriv(x, *params)
             else:
                 return [np.ravel(_) for _ in model.deriv(x, y, *params)]
->>>>>>> 572e9169
 
 
 class SLSQPFitter(Fitter):
@@ -638,11 +538,6 @@
 
     def __init__(self):
         super(SLSQPFitter, self).__init__()
-<<<<<<< HEAD
-        
-=======
-
->>>>>>> 572e9169
         self.fit_info = {
             'final_func_val': None,
             'numiter': None,
@@ -663,11 +558,7 @@
         """
         model = args[0]
         meas = args[-1]
-<<<<<<< HEAD
-        model._fitter_to_model_params(fps)
-=======
         self._fitter_to_model_params(model, fps)
->>>>>>> 572e9169
         res = model(*args[1:-1]) - meas
 
         if self._weights is None:
@@ -676,11 +567,7 @@
             return np.sum(self._weights * res ** 2)
 
     def __call__(self, model, x, y, z=None, weights=None, verblevel=0,
-<<<<<<< HEAD
-                 maxiter=MAXITER, epsilon=EPS):
-=======
                  maxiter=DEFAULT_MAXITER, epsilon=DEFAULT_EPS):
->>>>>>> 572e9169
         """
         Fit data to this model.
 
@@ -708,11 +595,7 @@
         Returns
         ------
         model_copy : `ParametricModel`
-<<<<<<< HEAD
-            a copy of the input model with parameters set by the fitter 
-=======
             a copy of the input model with parameters set by the fitter
->>>>>>> 572e9169
         """
         if not model.fittable:
             raise ValueError("Model must be a subclass of ParametricModel")
@@ -732,8 +615,7 @@
             raise ValueError("NonLinearLSQFitter can only fit "
                              "one data set at a time")
 
-<<<<<<< HEAD
-        p0, _ = model_copy._model_to_fit_params()
+        p0, param_indices = model_copy._model_to_fit_params()
         pars = [getattr(model_copy, name) for name in model_copy.param_names]
         bounds = [par.bounds for par in pars if par.fixed != True and par.tied == False]
        
@@ -745,35 +627,13 @@
                 i[1] = 10 ** 12
         eqcons = np.array(model_copy.eqcons)
         ineqcons = np.array(model_copy.ineqcons) 
-=======
-        p0, param_indices = model_copy._model_to_fit_params()
-
-        bounds = []
-        for name in model_copy.param_names:
-            b = model_copy.bounds[name]
-            if b == (None, None):
-                bounds.append((DEFAULT_MIN_BOUND, DEFAULT_MAX_BOUND))
-            else:
-                bounds.append(b)
-
-        bounds = np.asarray(bounds)[param_indices]
-
-        eqcons = np.array(model_copy.eqcons)
-        ineqcons = np.array(model_copy.ineqcons)
-
->>>>>>> 572e9169
         fitparams, final_func_val, numiter, exit_mode, mess = \
             optimize.fmin_slsqp(
             self.errorfunc, p0, args=farg, disp=verblevel, full_output=1,
             bounds=bounds, eqcons=eqcons, ieqcons=ineqcons, iter=maxiter,
-<<<<<<< HEAD
-            acc=1.E-6, epsilon=EPS)
-        model_copy._fitter_to_model_params(fitparams)
-=======
             acc=1.E-6, epsilon=DEFAULT_EPS)
 
         self._fitter_to_model_params(model_copy, fitparams)
->>>>>>> 572e9169
         self.fit_info['final_func_val'] = final_func_val
         self.fit_info['numiter'] = numiter
         self.fit_info['exit_mode'] = exit_mode
